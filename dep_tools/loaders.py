from abc import ABC, abstractmethod
import warnings

from geopandas import GeoDataFrame
import odc.stac
from rasterio.errors import RasterioError, RasterioIOError
from stackstac import stack
from xarray import DataArray, Dataset, concat

from dep_tools.searchers import Searcher


class Loader(ABC):
    """A loader loads data."""

    def __init__(self):
        pass

    @abstractmethod
    def load(self, area):
        pass


class StacLoader(Loader):
    @abstractmethod
    def load(self, items, area):
        pass


class SearchLoader(Loader):
    def __init__(self, searcher: Searcher, loader: StacLoader):
        self.searcher = searcher
        self.loader = loader

    def load(self, area):
        return self.loader.load(self.searcher.search(area), area)


class OdcLoader(StacLoader):
    def __init__(
        self,
        load_as_dataset: bool = True,
        clip_to_area: bool = False,
        **kwargs,
    ):
<<<<<<< HEAD
        super().__init__()
        self._kwargs = kwargs
        self._clip_to_area = clip_to_area
        self._load_as_dataset = load_as_dataset

    def load(self, items, areas: GeoDataFrame) -> Dataset | DataArray:
        # If `nodata` is passed as an arg, or the stac item contains the nodata
        # value, xr[variable].nodata will be set on load.
        xr = odc.stac.load(
            items,
            geopolygon=areas,
            **self._kwargs,
=======
        super().__init__(**kwargs)
        self.odc_load_kwargs = odc_load_kwargs
        self.nodata = nodata_value
        self.load_as_dataset = load_as_dataset
        self.keep_ints = keep_ints

    def _get_xr(
        self,
        items,
        areas: GeoDataFrame,
    ) -> DataArray | Dataset:
        xr = load(
            items,
            geopolygon=areas,
            crs=self._current_epsg,
            chunks=self.dask_chunksize,
            **self.odc_load_kwargs,
>>>>>>> bb5df371
        )

        # TODO: need to handle cases where nodata is _not_ set on load. (see
        # landsat qr_radsat band)
        for name in xr:
            # Since nan is more-or-less universally accepted as a nodata value,
            # if the dtype of a band is some sort of floating point, then recode
            # existing values that are equal to the value set on load to nan
            if xr[name].dtype.kind == "f":
                # Should I make this an option?
                if "nodata" in xr[name].attrs.keys():
                    xr[name] = xr[name].where(xr[name] != xr[name].nodata, float("nan"))
                xr[name].attrs["nodata"] = float("nan")
            # To be helpful, set the nodata so rioxarray can understand it too.
            xr[name].rio.write_nodata(xr[name].nodata, inplace=True)

        if self._clip_to_area:
            xr = xr.rio.clip(
                areas.to_crs(xr.odc.crs).geometry, all_touched=True, from_disk=True
            )
            # Clip loses this, so re-set.
            for name in xr:
                xr[name].attrs["nodata"] = xr[name].rio.nodata

<<<<<<< HEAD
        if not self._load_as_dataset:
            xr = xr.to_array("band").rename("data").rio.write_crs(xr.odc.crs)
=======
            xr.attrs["nodata"] = float("nan")

        if not self.load_as_dataset:
            # This creates a "bands" dimension.
            xr = (
                xr.to_array(
                    "band"
                )  # ^^ just to match what stackstac makes, at least for now
                # stackstac names it stackstac-lkj1928d-l81938d890 or similar,
                # in places a name is needed (for instance .to_dataset())
                .rename("data")
                .rio.write_crs(self._current_epsg)
                .rio.write_nodata(float("nan"))
                .rio.clip(
                    areas.to_crs(self._current_epsg).geometry,
                    all_touched=True,
                    from_disk=True,
                )
            )
>>>>>>> bb5df371

        return xr


class StackStacLoader(StacLoader):
    def __init__(
        self, stack_kwargs=dict(resolution=30), resamplers_and_assets=None, **kwargs
    ):
        super().__init__(**kwargs)
        self.stack_kwargs = stack_kwargs
        self.resamplers_and_assets = resamplers_and_assets

    def load(
        self,
        items,
        areas: GeoDataFrame,
    ) -> DataArray:
        areas_proj = areas.to_crs(self._current_epsg)
        if self.resamplers_and_assets is not None:
            s = concat(
                [
                    stack(
                        items,
                        chunksize=self.dask_chunksize,
                        epsg=self._current_epsg,
                        errors_as_nodata=(RasterioError(".*"),),
                        assets=resampler_and_assets["assets"],
                        resampling=resampler_and_assets["resampler"],
                        bounds=areas_proj.total_bounds.tolist(),
                        band_coords=False,  # needed or some coords are often missing
                        # from qa pixel and we get an error. Make sure it doesn't
                        # mess anything up else where (e.g. rio.crs)
                        **self.stack_kwargs,
                    )
                    for resampler_and_assets in self.resamplers_and_assets
                ],
                dim="band",
            )
        else:
            s = stack(
                items,
                chunksize=self.dask_chunksize,
                epsg=self._current_epsg,
                errors_as_nodata=(RasterioIOError(".*"),),
                **self.stack_kwargs,
            )

        return s.rio.write_crs(self._current_epsg).rio.clip(
            areas_proj.geometry,
            all_touched=True,
            from_disk=True,
        )<|MERGE_RESOLUTION|>--- conflicted
+++ resolved
@@ -43,7 +43,6 @@
         clip_to_area: bool = False,
         **kwargs,
     ):
-<<<<<<< HEAD
         super().__init__()
         self._kwargs = kwargs
         self._clip_to_area = clip_to_area
@@ -56,26 +55,6 @@
             items,
             geopolygon=areas,
             **self._kwargs,
-=======
-        super().__init__(**kwargs)
-        self.odc_load_kwargs = odc_load_kwargs
-        self.nodata = nodata_value
-        self.load_as_dataset = load_as_dataset
-        self.keep_ints = keep_ints
-
-    def _get_xr(
-        self,
-        items,
-        areas: GeoDataFrame,
-    ) -> DataArray | Dataset:
-        xr = load(
-            items,
-            geopolygon=areas,
-            crs=self._current_epsg,
-            chunks=self.dask_chunksize,
-            **self.odc_load_kwargs,
->>>>>>> bb5df371
-        )
 
         # TODO: need to handle cases where nodata is _not_ set on load. (see
         # landsat qr_radsat band)
@@ -99,30 +78,8 @@
             for name in xr:
                 xr[name].attrs["nodata"] = xr[name].rio.nodata
 
-<<<<<<< HEAD
         if not self._load_as_dataset:
             xr = xr.to_array("band").rename("data").rio.write_crs(xr.odc.crs)
-=======
-            xr.attrs["nodata"] = float("nan")
-
-        if not self.load_as_dataset:
-            # This creates a "bands" dimension.
-            xr = (
-                xr.to_array(
-                    "band"
-                )  # ^^ just to match what stackstac makes, at least for now
-                # stackstac names it stackstac-lkj1928d-l81938d890 or similar,
-                # in places a name is needed (for instance .to_dataset())
-                .rename("data")
-                .rio.write_crs(self._current_epsg)
-                .rio.write_nodata(float("nan"))
-                .rio.clip(
-                    areas.to_crs(self._current_epsg).geometry,
-                    all_touched=True,
-                    from_disk=True,
-                )
-            )
->>>>>>> bb5df371
 
         return xr
 

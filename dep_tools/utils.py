import io
import os
from pathlib import Path
from typing import Dict, List, Union

import azure.storage.blob
from azure.storage.blob import ContainerClient
from dask.distributed import Client, Lock
import fiona
from geopandas import GeoDataFrame
from geocube.api.core import make_geocube
import numpy as np
from osgeo import gdal
import osgeo_utils.gdal2tiles
import planetary_computer
import pyproj
from pystac import ItemCollection
import pystac_client
import rasterio
from retry import retry
import rioxarray
from shapely.geometry import MultiLineString, LineString, Point
from shapely.ops import transform
from tqdm import tqdm
import xarray as xr
from xarray import DataArray, Dataset


def shift_negative_longitudes(
    geometry: Union[LineString, MultiLineString]
) -> Union[LineString, MultiLineString]:
    """
    Fixes lines that span the antimeridian by adding 360 to any negative
    longitudes.
    """
    # This is likely a pacific-specific test.
    if abs(geometry.bounds[2] - geometry.bounds[0]) < 180:
        return geometry

    if isinstance(geometry, MultiLineString):
        return MultiLineString(
            [shift_negative_longitudes(geom) for geom in geometry.geoms]
        )

    # If this doesn't work, shift, split, then unshift
    return LineString([(((pt[0] + 360) % 360), pt[1]) for pt in geometry.coords])


@retry(tries=10, delay=1)
def search_across_180(gpdf: GeoDataFrame, **kwargs) -> ItemCollection:
    """
    gpdf: A GeoDataFrame.
    **kwargs: Arguments besides bbox and intersects passed to
        pystac_client.Client.search
    """

    # pystac_client doesn't appear to be able to handle non-geographic data,
    # either via the `bbox` or `intersects` parameter. The docs don't really say.
    # Here I split the bbox of the given GeoDataFrame on either side of the
    # 180th meridian and concatenate the results.
    # An alternative would be to actually cut the gpdf in two pieces and use
    # intersects, but we can wait to see if that's needed (for the current
    # work I am collecting io-lulc which doesn't have data in areas which
    # aren't near land
    catalog = pystac_client.Client.open(
        "https://planetarycomputer.microsoft.com/api/stac/v1",
        modifier=planetary_computer.sign_inplace,
    )

    bbox_4326 = gpdf.to_crs(4326).total_bounds
    bbox_crosses_antimeridian = bbox_4326[0] < 0 and bbox_4326[2] > 0
    if bbox_crosses_antimeridian:
        gpdf_8859 = gpdf.to_crs(8859)
        projector = pyproj.Transformer.from_crs(
            gpdf_8859.crs, pyproj.CRS("EPSG:4326"), always_xy=True
        ).transform

        xmin, ymin, xmax, ymax = gpdf_8859.total_bounds
        xmin_ll, ymin_ll = transform(projector, Point(xmin, ymin)).coords[0]
        xmax_ll, ymax_ll = transform(projector, Point(xmax, ymax)).coords[0]

        left_bbox = [xmin_ll, ymin_ll, 180, ymax_ll]
        right_bbox = [-180, ymin_ll, xmax_ll, ymax_ll]
        return ItemCollection(
            list(catalog.search(bbox=left_bbox, **kwargs).items())
            + list(catalog.search(bbox=right_bbox, **kwargs).items())
        )
    else:
        return catalog.search(bbox=bbox_4326, **kwargs).item_collection()


def scale_and_offset(
    da: xr.DataArray, scale: List[float] = [1], offset: float = 0
) -> xr.DataArray:
    """Apply the given scale and offset to the given DataArray"""
    return da * scale + offset


def make_geocube_dask(
    df: GeoDataFrame, measurements: List[str], like: xr.DataArray, **kwargs
):
    """Dask-enabled geocube.make_geocube. Not completely implemented."""

    def rasterize_block(block):
        return (
            make_geocube(df, measurements=measurements, like=block, **kwargs)
            .to_array(measurements[0])
            .assign_coords(block.coords)
        )

    return like.map_blocks(rasterize_block, template=like)


def get_container_client(
    storage_account: str = os.environ["AZURE_STORAGE_ACCOUNT"],
    container_name: str = "output",
    credential: str = os.environ["AZURE_STORAGE_SAS_TOKEN"],
) -> ContainerClient:
    return azure.storage.blob.ContainerClient(
        f"https://{storage_account}.blob.core.windows.net",
        container_name=container_name,
        credential=credential,
    )


def blob_exists(path: Union[str, Path], **kwargs):
    container_client = get_container_client(**kwargs)
    blob_client = container_client.get_blob_client(str(path))
    return blob_client.exists()


def get_blob_path(
    dataset_id, item_id, prefix=None, time=None, variable=None, ext: str = "tif"
) -> str:
    if variable is None:
        variable = dataset_id

    prefix = f"{prefix}/" if prefix is not None else ""
    time = str(time).replace("/", "_") if time is not None else time
    suffix = "_".join([str(i) for i in item_id])
    return (
        f"{prefix}{dataset_id}/{time}/{variable}_{time}_{suffix}.{ext}"
        if time is not None
        else f"{prefix}{dataset_id}/{variable}_{suffix}.{ext}"
    )


def download_blob(
    container_client: ContainerClient,
    dataset: str,
    year: int,
    path: str,
    row: str,
    local_dir: Path,
) -> None:
    remote_path = f"{dataset}/{year}/{dataset}_{year}_{path}_{row}.tif"
    local_path = f"{local_dir}/{dataset}_{year}_{path}_{row}.tif"
    blob_client = container_client.get_blob_client(remote_path)
    if blob_client.exists() and not Path(local_path).exists():
        with open(local_path, "wb") as dst:
            download_stream = blob_client.download_blob()
            dst.write(download_stream.readall())


@retry(tries=2, delay=2)
def write_to_blob_storage(
    d: Union[DataArray, Dataset, GeoDataFrame, str],
    path: Union[str, Path],
    write_args: Dict = dict(),
    overwrite: bool = True,
    **kwargs,
) -> None:
    container_client = get_container_client(**kwargs)

    blob_client = container_client.get_blob_client(str(path))
    if not overwrite and blob_client.exists():
        return

    if isinstance(d, (DataArray, Dataset)):
        with io.BytesIO() as buffer:
            d.rio.to_raster(buffer, **write_args)
            buffer.seek(0)
            blob_client.upload_blob(buffer, overwrite=overwrite)
    elif isinstance(d, GeoDataFrame):
        with fiona.io.MemoryFile() as buffer:
            d.to_file(buffer, **write_args)
            buffer.seek(0)
            blob_client.upload_blob(buffer, overwrite=overwrite)
    elif isinstance(d, str):
        blob_client.upload_blob(d, overwrite=overwrite, **write_args)
    else:
        raise ValueError(
            "You can only write an Xarray DataArray or Dataset, or Geopandas GeoDataFrame"
        )


def copy_to_blob_storage(
    local_path: Path,
    remote_path: Path,
    storage_account: str = os.environ["AZURE_STORAGE_ACCOUNT"],
    credential: str = os.environ["AZURE_STORAGE_SAS_TOKEN"],
    container_name: str = "output",
) -> None:
    container_client = azure.storage.blob.ContainerClient(
        f"https://{storage_account}.blob.core.windows.net",
        container_name=container_name,
        credential=credential,
    )

    with open(local_path, "rb") as src:
        blob_client = container_client.get_blob_client(str(remote_path))
        blob_client.upload_blob(src, overwrite=True)


def scale_to_int16(
    xr: Union[DataArray, Dataset],
    output_multiplier: int,
    output_nodata: int,
    scale_int16s: bool = False,
) -> Union[DataArray, Dataset]:
    """Multiply the given DataArray by the given multiplier and convert to
    int16 data type, with the given nodata value"""

    def scale_da(da: DataArray):
        if da.dtype != "int16" or scale_int16s:
            da = np.multiply(da, output_multiplier)

        return (
            da.where(da.notnull(), output_nodata)
            .astype("int16")
            .rio.write_nodata(output_nodata)
        )

    if isinstance(xr, Dataset):
        for var in xr:
            xr[var] = scale_da(xr[var])
            xr[var].rio.write_nodata(output_nodata, inplace=True)
    else:
        xr = scale_da(xr)

    return xr


def raster_bounds(raster_path: Path) -> List:
    """Returns the bounds for a raster file at the given path"""
    with rasterio.open(raster_path) as t:
        return list(t.bounds)


def gpdf_bounds(gpdf: GeoDataFrame) -> List[float]:
    """Returns the bounds for the give GeoDataFrame, and makes sure
    it doesn't cross the antimeridian."""
    bbox = gpdf.to_crs("EPSG:4326").total_bounds
    # Or the opposite!
    bbox_crosses_antimeridian = bbox[0] < 0 and bbox[2] > 0
    if bbox_crosses_antimeridian:
        # This may be overkill, but nothing else was really working
        bbox[0] = -179.9999999999
        bbox[2] = 179.9999999999
    return bbox


def build_vrt(
    prefix: str,
    bounds: List,
) -> Path:
    blobs = [
        f"/vsiaz/output/{blob.name}"
        for blob in get_container_client().list_blobs()
        if blob.name.startswith(prefix)
    ]

    local_prefix = Path(prefix).stem
    vrt_file = f"data/{local_prefix}.vrt"
    gdal.BuildVRT(vrt_file, blobs, outputBounds=bounds)
    return Path(vrt_file)


def create_tiles(
    color_file: str,
    prefix: str,
    bounds: List,
    remake_mosaic: bool = True,
    storage_account: str = os.environ["AZURE_STORAGE_ACCOUNT"],
    credential: str = os.environ["AZURE_STORAGE_SAS_TOKEN"],
    container_name: str = "output",
):
    if remake_mosaic:
        with Client() as local_client:
            mosaic_scenes(
                prefix=prefix,
                bounds=bounds,
                client=local_client,
                scale_factor=1.0 / 1000,
                overwrite=remake_mosaic,
            )
    dst_vrt_file = f"data/{Path(prefix).stem}_rgb.vrt"
    gdal.DEMProcessing(
        dst_vrt_file,
        str(_mosaic_file(prefix)),
        "color-relief",
        colorFilename=color_file,
        addAlpha=True,
    )
    dst_name = f"data/tiles/{prefix}"
    os.makedirs(dst_name, exist_ok=True)
    max_zoom = 11
    # First arg is just a dummy so the second arg is not removed (see gdal2tiles code)
    # I'm using 512 x 512 tiles so there's fewer files to copy over. likewise
    # for -x
    osgeo_utils.gdal2tiles.main(
        [
            "gdal2tiles.py",
            "--tilesize=512",
            "--processes=4",
            f"--zoom=0-{max_zoom}",
            "-x",
            dst_vrt_file,
            dst_name,
        ]
    )

    for local_path in tqdm(Path(dst_name).rglob("*")):
        if local_path.is_file():
            remote_path = Path("tiles") / "/".join(local_path.parts[4:])
            copy_to_blob_storage(
                local_path, remote_path, storage_account, credential, container_name
            )
            local_path.unlink()


def _local_prefix(prefix: str) -> str:
    return Path(prefix).stem


def _mosaic_file(prefix: str) -> str:
    return f"data/{_local_prefix(prefix)}.tif"


def mosaic_scenes(
    prefix: str,
    bounds: List,
    client: Client,
    scale_factor: float = None,
    overwrite: bool = True,
) -> None:
    mosaic_file = _mosaic_file(prefix)
    if not Path(mosaic_file).is_file() or overwrite:
        vrt_file = build_vrt(prefix, bounds)
        rioxarray.open_rasterio(vrt_file, chunks=True).rio.to_raster(
            mosaic_file,
            compress="LZW",
            lock=Lock("rio", client=client),
        )

        if scale_factor is not None:
            with rasterio.open(mosaic_file, "r+") as dst:
                dst.scales = (scale_factor,)


def fix_bad_epsgs(item_collection: ItemCollection) -> None:
    """Repairs soLC08_L2SP_101055_20220612_20220617_02_T2me band epsg codes in stac items loaded from the Planetary
    Computer stac catalog"""
    # ** modifies in place **
    # See https://github.com/microsoft/PlanetaryComputer/discussions/113
    # Will get fixed at some point and we can remove this
    for item in item_collection:
        epsg = str(item.properties["proj:epsg"])
        item.properties["proj:epsg"] = int(f"{epsg[0:3]}{int(epsg[3:]):02d}")


def remove_bad_items(item_collection: ItemCollection) -> ItemCollection:
    """Remove really bad items which clobber processes even if `fail_on_error` is
    set to False for odc.stac.load or the equivalent for stackstac.stack. The
    first one here is a real file that is just an error in html.
    See https://github.com/microsoft/PlanetaryComputer/discussions/101
    """
<<<<<<< HEAD
    bad_ids = [
        "LC08_L2SR_081074_20220514_02_T1",
        "LC08_L2SP_101055_20220612_02_T2",
        "LC08_L2SR_074072_20221105_02_T1",
        "LC09_L2SR_074071_20220708_02_T1",
        "LC08_L2SR_078075_20220712_02_T1",
        "LC08_L2SR_080076_20220726_02_T1",
        "LC08_L2SR_082074_20220724_02_T1",
        "LC09_L2SR_083075_20220402_02_T1",
        "LC08_L2SR_083073_20220917_02_T1",
    ]
=======
    bad_ids = ["LC08_L2SP_101055_20220612_02_T2", "LC08_L2SR_074072_20221105_02_T1", "LC09_L2SR_074071_20220708_02_T1", "LC08_L2SR_078075_20220712_02_T1", "LC08_L2SR_081074_20220514_02_T1", "LC08_L2SR_080076_20220726_02_T1", "LC08_L2SR_082074_20220724_02_T1", "LC08_L2SR_081074_20220514_02_T1", "LC08_L2SR_080076_20220726_02_T1", "LC08_L2SR_082074_20220724_02_T1", "LC08_L2SR_082074_20220724_02_T1", "LC08_L2SR_082074_20220724_02_T1", "LC08_L2SR_082074_20220724_02_T1", "LC08_L2SR_083073_20220917_02_T1", "LC09_L2SR_083075_20220402_02_T1", "LC09_L2SR_083075_20220402_02_T", "LC08_L2SR_083073_20220917_02_T1", "LC08_L2SR_089064_20201007_02_T2"]
>>>>>>> d6596e14
    return ItemCollection([i for i in item_collection if i.id not in bad_ids])<|MERGE_RESOLUTION|>--- conflicted
+++ resolved
@@ -375,7 +375,6 @@
     first one here is a real file that is just an error in html.
     See https://github.com/microsoft/PlanetaryComputer/discussions/101
     """
-<<<<<<< HEAD
     bad_ids = [
         "LC08_L2SR_081074_20220514_02_T1",
         "LC08_L2SP_101055_20220612_02_T2",
@@ -386,8 +385,6 @@
         "LC08_L2SR_082074_20220724_02_T1",
         "LC09_L2SR_083075_20220402_02_T1",
         "LC08_L2SR_083073_20220917_02_T1",
+        "LC08_L2SR_089064_20201007_02_T2"
     ]
-=======
-    bad_ids = ["LC08_L2SP_101055_20220612_02_T2", "LC08_L2SR_074072_20221105_02_T1", "LC09_L2SR_074071_20220708_02_T1", "LC08_L2SR_078075_20220712_02_T1", "LC08_L2SR_081074_20220514_02_T1", "LC08_L2SR_080076_20220726_02_T1", "LC08_L2SR_082074_20220724_02_T1", "LC08_L2SR_081074_20220514_02_T1", "LC08_L2SR_080076_20220726_02_T1", "LC08_L2SR_082074_20220724_02_T1", "LC08_L2SR_082074_20220724_02_T1", "LC08_L2SR_082074_20220724_02_T1", "LC08_L2SR_082074_20220724_02_T1", "LC08_L2SR_083073_20220917_02_T1", "LC09_L2SR_083075_20220402_02_T1", "LC09_L2SR_083075_20220402_02_T", "LC08_L2SR_083073_20220917_02_T1", "LC08_L2SR_089064_20201007_02_T2"]
->>>>>>> d6596e14
     return ItemCollection([i for i in item_collection if i.id not in bad_ids])
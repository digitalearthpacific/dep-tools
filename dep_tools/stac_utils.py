--- conflicted
+++ resolved
@@ -5,8 +5,6 @@
 
 from azure.storage.blob import ContentSettings
 import numpy as np
-<<<<<<< HEAD
-=======
 from pystac import Item
 from rio_stac.stac import create_stac_item
 from xarray import DataArray, Dataset
@@ -70,7 +68,6 @@
         collection=collection,
         **kwargs,
     )
->>>>>>> a0a417a0
 
 
 def set_stac_properties(input_xr, output_xr):

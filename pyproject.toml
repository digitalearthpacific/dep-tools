--- conflicted
+++ resolved
@@ -7,42 +7,4 @@
 license = {file = "LICENSE"}
 name = "dep-tools"
 requires-python = ">=3.10"
-version = "0.2.0"
-<<<<<<< HEAD
-=======
-description = ""
-authors = ["Jesse Anderson <jesse.anderson@gmail.com>"]
-license = "MIT"
-packages = [{include = "dep_tools"}]
-include = ["*.gpkg"]
-
-[tool.poetry.dependencies]
-python = "^3.8"
-azure-storage-blob = "*"
-geopandas = "*"
-dask = {extras = ["complete"], version = "*"}
-dask-gateway = "*"
-geocube = "*"
-gdal = "*"
-pystac-client = "*"
-planetary-computer = "*"
-rioxarray = "*"
-stackstac = "*"
-retry = "*"
-tqdm = "*"
-urlpath = "^1.2.0"
-xarray = "*"
-rio-stac = "^0.8.0"
-odc-stac = "*"
-odc-algo = "*"
-fiona = "^1.9.6"
-
-[tool.poetry.group.dev]
-optional = true
->>>>>>> 03c75d88
-
-[tool.setuptools]
-packages = ["dep_tools"]
-
-[tool.setuptools.dynamic]
-dependencies = { file = ["requirements.txt"] }+version = "0.2.0"